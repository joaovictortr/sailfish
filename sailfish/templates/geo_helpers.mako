<%
  import sailfish.node_type as nt
%>

<%namespace file="kernel_common.mako" import="*" name="kernel_common"/>

typedef struct Dist {
%for i, dname in enumerate(grid.idx_name):
  float ${dname};
%endfor
} Dist;

%if model == 'mrt':
// Distribution in momentum space.
typedef struct DistM {
  %for i, dname in enumerate(grid.mrt_names):
    float ${dname};
  %endfor
} DistM;
%endif

// Functions for checking whether a node is of a given specific type.
%for nt_class in node_types:
  ${device_func} inline bool is${nt_class.__name__}(unsigned int type) {
    return type == ${type_id_remap[nt_class.id]};
  }
%endfor

%if (nt.NTEquilibriumVelocity in node_types) or (nt.NTEquilibriumDensity in node_types):
${device_func} inline bool is_NTEquilibriumNode(unsigned int type) {
  return (false
  %if nt.NTEquilibriumVelocity in node_types:
    || isNTEquilibriumVelocity(type)
  %endif
  %if nt.NTEquilibriumDensity in node_types:
    || isNTEquilibriumDensity(type)
  %endif
  );
}
%endif

// Returns true is the node does not require any special processing
// to calculate macroscopic fields.
${device_func} inline bool NTUsesStandardMacro(unsigned int type) {
  return (false
    %for nt_class in node_types:
      %if nt_class.standard_macro:
        || is${nt_class.__name__}(type)
      %endif
    %endfor
  );
}

// Wet nodes are nodes that undergo a standard collision procedure.
${device_func} inline bool isWetNode(unsigned int type) {
  return (false
    %for nt_class in node_types:
      %if nt_class.wet_node:
        || is${nt_class.__name__}(type)
      %endif
    %endfor
  );
}

// Wet nodes are nodes that undergo a standard collision procedure.
${device_func} inline bool isExcludedNode(unsigned int type) {
  return (false
    %for nt_class in node_types:
      %if nt_class.excluded:
        || is${nt_class.__name__}(type)
      %endif
    %endfor
  );
}

${device_func} inline bool isPropagationOnly(unsigned int type) {
  return (false
    %for nt_class in node_types:
      %if nt_class.propagation_only:
        || is${nt_class.__name__}(type)
      %endif
    %endfor
  );
}

// Internal helper, do not use directly.
${device_func} inline void _storeNodeScratchSpace(unsigned int scratch_id,
  unsigned int num_values, float *buffer, ${global_ptr} float *g_buffer) {
  for (int i = 0; i < num_values; i++) {
    g_buffer[i + scratch_id * num_values] = buffer[i];

  }
}

// Internal helper, do not use directly.
${device_func} inline void _loadNodeScratchSpace(unsigned int scratch_id,
  unsigned int num_values, ${global_ptr} float *g_buffer, float *buffer) {
  for (int i = 0; i < num_values; i++) {
    buffer[i] = g_buffer[i + scratch_id * num_values];
  }
}

// Reads values from node scratch space (in global memory) into a local buffer.
//
// scratch_id: scratch space ID for nodes of type 'type'
// type: node type
// g_buffer: pointer to a buffer in the global memory used for scratch
//       space
// buffer: pointer to a local buffer where the values will be saved
${device_func} inline void loadNodeScratchSpace(unsigned int scratch_id,
   unsigned int type, ${global_ptr} float *g_buffer, float* buffer)
{
  switch (type) {
    %for nt_class in node_types:
<<<<<<< HEAD
      %if nt_class.scratch_space > 0:
=======
      %if nt_class.scratch_space_size(dim) > 0:
>>>>>>> 2fb2de2f
        case ${type_id_remap[nt_class.id]}: {
          _loadNodeScratchSpace(scratch_id, ${nt_class.scratch_space_size(dim)},
                g_buffer + ${scratch_space_base[nt_class.id]},
                buffer);
          break;
        }
      %endif
    %endfor
  }
}

// Stores values from a local buffer into the node scratch space in global memory.
//
// Arguments: see loadNodeScratchSpace
${device_func} inline void storeNodeScratchSpace(unsigned int scratch_id,
  unsigned int type, float* buffer, ${global_ptr} float* g_buffer)
{
  switch (type) {
    %for nt_class in node_types:
<<<<<<< HEAD
      %if nt_class.scratch_space > 0:
=======
      %if nt_class.scratch_space_size(dim) > 0:
>>>>>>> 2fb2de2f
        case ${type_id_remap[nt_class.id]}: {
          _storeNodeScratchSpace(scratch_id, ${nt_class.scratch_space_size(dim)},
                buffer, g_buffer + ${scratch_space_base[nt_class.id]});
          break;
        }
      %endif
    %endfor
  }
}

${device_func} inline unsigned int decodeNodeType(unsigned int nodetype) {
  return nodetype & ${nt_type_mask};
}

${device_func} inline unsigned int decodeNodeOrientation(unsigned int nodetype) {
  return nodetype >> ${nt_misc_shift + nt_param_shift + nt_scratch_shift};
}

// Returns the node's scratch ID, to be passed to (load,store)NodeScratchSpace as scratch_id.
${device_func} inline unsigned int decodeNodeScratchId(unsigned int nodetype) {
  return (nodetype >> ${nt_misc_shift + nt_param_shift}) & ${(1 << nt_scratch_shift)-1};
}

${device_func} inline unsigned int decodeNodeParamIdx(unsigned int nodetype) {
  return (nodetype >> ${nt_misc_shift}) & ${(1 << nt_param_shift)-1};
}

%if dim == 2:
  ${device_func} inline unsigned int getGlobalIdx(int gx, int gy) {
    return gx + ${arr_nx} * gy;
  }

  ${device_func} inline void decodeGlobalIdx(unsigned int gi, int *gx, int *gy) {
    *gx = gi % ${arr_nx};
    *gy = gi / ${arr_nx};
  }
%else:
  ${device_func} inline unsigned int getGlobalIdx(int gx, int gy, int gz) {
    return gx + ${arr_nx} * gy + ${arr_nx * arr_ny} * gz;
  }

  ${device_func} inline void decodeGlobalIdx(unsigned int gi, int *gx, int *gy, int *gz) {
    *gz = gi / ${arr_nx * arr_ny};
    int t = gi % ${arr_nx * arr_ny};
    *gy = t / ${arr_nx};
    *gx = t % ${arr_nx};
  }
%endif

${device_func} void die(void) {
  %if backend == 'cuda':
    asm("trap;");
  %else:
    return;
  %endif
}

${device_func} void checkInvalidValues(Dist* d, ${position_decl()}) {
  %if gpu_check_invalid_values:
    bool valid = true;
    %for dname in grid.idx_name:
      if (!isfinite(d->${dname})) {
        valid = false;
        printf("ERR(subdomain=${block.id}): Invalid value of ${dname} (%f) at: "
            %if dim == 2:
              "(%d, %d)"
            %else:
              "(%d, %d, %d)"
            %endif
            "\n", d->${dname}, ${position()});
      }
    %endfor

    if (!valid) {
      die();
    }
  %endif
}


<%
  def rel_offset(x, y, z=0):
    if grid.dim == 2:
      return x + y * arr_nx
    else:
      return x + arr_nx * (y + arr_ny * z)
%>

// Load the distributions from din to dout, for the node with the index 'idx'.
<%def name="get_dist_local()">
  %for i, dname in enumerate(grid.idx_name):
    dout->${dname} = ${get_dist('din', i, 'gi')};
  %endfor
</%def>

// Performs propagation when reading distributions from global memory.
// This implements the propagate-on-read scheme.
<%def name="get_unpropagated_dist()">
  %for i, (dname, ei) in enumerate(zip(grid.idx_name, grid.basis)):
    %if node_addressing == 'indirect':
      dout->${dname} = ${get_dist('din', i, 'nodes[dense_gi + %d]' % rel_offset(*(-ei)))}
    %else:
      dout->${dname} = ${get_dist('din', i, 'gi', offset=rel_offset(*(-ei)))};
    %endif
  %endfor
</%def>

// Implements the propagate-on-read scheme for the AA access pattern, where the
// distributions are not located in their natural slots, but the opposite ones
// (e.g. fNE is located where fSW normally is). This ensures that within a single
// timestep, the distributions are read from and written to the exact same places
// in global memory.
<%def name="get_unpropagated_dist_from_opposite_slots()">
  %for i, (dname, ei) in enumerate(zip(grid.idx_name, grid.basis)):
    %if node_addressing == 'indirect':
      dout->${dname} = ${get_dist('din', grid.idx_opposite[i], 'nodes[dense_gi + (unsigned int)%d]' % rel_offset(*(-ei)))};
    %else:
      dout->${dname} = ${get_dist('din', grid.idx_opposite[i], 'gi', offset=rel_offset(*(-ei)))};
    %endif
  %endfor
</%def>

${device_func} inline void getDist(
    ${nodes_array_if_required()}
    Dist *dout, ${global_ptr} ${const_ptr} float *__restrict__ din, unsigned int gi
    ${dense_gi_if_required()}
    ${iteration_number_if_required()}) {
  %if access_pattern == 'AB':
    %if propagate_on_read:
      ${get_unpropagated_dist()}
    %else:
      ${get_dist_local()}
    %endif
  %else:
    if ((iteration_number & 1) == 0) {
      ${get_dist_local()}
    } else {
      ${get_unpropagated_dist_from_opposite_slots()}
    }
  %endif
}<|MERGE_RESOLUTION|>--- conflicted
+++ resolved
@@ -112,11 +112,7 @@
 {
   switch (type) {
     %for nt_class in node_types:
-<<<<<<< HEAD
-      %if nt_class.scratch_space > 0:
-=======
       %if nt_class.scratch_space_size(dim) > 0:
->>>>>>> 2fb2de2f
         case ${type_id_remap[nt_class.id]}: {
           _loadNodeScratchSpace(scratch_id, ${nt_class.scratch_space_size(dim)},
                 g_buffer + ${scratch_space_base[nt_class.id]},
@@ -136,11 +132,7 @@
 {
   switch (type) {
     %for nt_class in node_types:
-<<<<<<< HEAD
-      %if nt_class.scratch_space > 0:
-=======
       %if nt_class.scratch_space_size(dim) > 0:
->>>>>>> 2fb2de2f
         case ${type_id_remap[nt_class.id]}: {
           _storeNodeScratchSpace(scratch_id, ${nt_class.scratch_space_size(dim)},
                 buffer, g_buffer + ${scratch_space_base[nt_class.id]});
