--- conflicted
+++ resolved
@@ -318,17 +318,11 @@
         return getattr(self, attr_name)
     return _lazy_property
 
-<<<<<<< HEAD
-=======
-
->>>>>>> 98ec98ed
 def load_array(fname):
     if fname.endswith('.gz'):
         return np.load(gzip.GzipFile(fname))
     else:
-<<<<<<< HEAD
         return np.load(fname)
-
 
 import scipy as sp
 import scipy.sparse
@@ -372,7 +366,4 @@
     u = phi.reshape(gy,gx)
     u = u/np.max(u[~m])
     u[m] = 0.0
-    return u
-=======
-        return np.load(fname)
->>>>>>> 98ec98ed
+    return u